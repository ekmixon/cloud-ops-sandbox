# Copyright 2019 Google LLC
#
# Licensed under the Apache License, Version 2.0 (the "License");
# you may not use this file except in compliance with the License.
# You may obtain a copy of the License at
#
#      http://www.apache.org/licenses/LICENSE-2.0
#
# Unless required by applicable law or agreed to in writing, software
# distributed under the License is distributed on an "AS IS" BASIS,
# WITHOUT WARRANTIES OR CONDITIONS OF ANY KIND, either express or implied.
# See the License for the specific language governing permissions and
# limitations under the License.
#!/bin/bash

# This script provisions Hipster Shop Cluster for Cloud Operations Sandbox using Terraform
#set -euo pipefail
set -o errexit  # Exit on error
#set -o nounset  # Trigger error when expanding unset variables
if [[ -n "$DEBUG" ]]; then set -x; fi

# ensure the working dir is the script's folder
SCRIPT_DIR=$(realpath $(dirname "$0"))
cd $SCRIPT_DIR

# create variables for telemetry purposes
SESSION=$(python3 -c "import uuid; print(uuid.uuid4())")

log() { echo "$1" >&2; }

sendTelemetry() {
  python3 telemetry.py --session=$SESSION --project_id=$1 --event=$2 --version=$VERSION
}

promptForBillingAccount() {
  log "Checking for billing accounts..."
  found_accounts=$(gcloud beta billing accounts list --format="value(displayName)" --filter open=true --sort-by=displayName)
  if [ -z "$found_accounts" ] || [[ ${#found_accounts[@]} -eq 0 ]]; then
    log "error: no active billing accounts were detected. In order to create a sandboxed environment,"
    log "the script needs to create a new GCP project and associate it with an active billing account"
    log "Follow this link to setup a billing account:"
    log "https://cloud.google.com/billing/docs/how-to/manage-billing-account"
    log ""
    log "To list active billing accounts, run:"
    log "gcloud beta billing accounts list --filter open=true"
    sendTelemetry "none" no-active-billing
    exit 1;
  fi

  # store (name:id) info in a map
  IFS_bak=$IFS
  declare -A map
  acc_ids=$(gcloud beta billing accounts list --format="value(displayName,name)" --filter open=true --sort-by=displayName)
  IFS=$'\n'
  acc_ids=($acc_ids)
  for acc in ${acc_ids[@]}
  do
    IFS=$'\t'
    acc=($acc)
    IFS=$'\n'
    map[${acc[0]}]=${acc[1]}
  done

  if [[ $(echo "${found_accounts}" | wc -l) -gt 1 ]]; then
      log "Enter the number next to the billing account you would like to use:"
      IFS=$'\n'
      select opt in ${found_accounts} "cancel"; do
        if [[ "${opt}" == "cancel" ]]; then
          exit 0
        elif [[ -z "${opt}" ]]; then
          log "invalid response"
        else
          billing_acct=${opt}
          billing_id=${map[$billing_acct]}
          break
        fi
      done
  else
    billing_acct=${found_accounts}
    billing_id=${map[$found_accounts]}
  fi
  IFS=$IFS_bak
}

promptForProject() {
  log "Checking for project list..."
  acct=$(gcloud info --format="value(config.account)")
  # get projects associated with the billing account
  billed_projects=$(gcloud beta billing projects list --billing-account="$billing_id" --filter="project_id:cloud-ops-sandbox-*" --format="value(projectId)")
  for proj in ${billed_projects[@]}; do
    # check if user is owner
    iam_test=$(gcloud projects get-iam-policy "$proj" \
                 --flatten="bindings[].members" \
                 --format="table(bindings.members)" \
                 --filter="bindings.role:roles/owner" 2> /dev/null | grep $acct | cat)
      if [[ -n "$iam_test" ]]; then
      create_time=$(gcloud projects describe "$proj" --format="value(create_time.date(%b-%d-%Y))")
      found_projects+=("$proj | [$create_time]")
    fi
  done

  # prompt user to choose a project
  if [ -z "$found_projects" ] || [[ ${#found_projects[@]} -eq 0 ]]; then
    createProject;
  else
      log "Enter the number next to the project you would like to use:"
      IFS_bak=$IFS
      IFS=$'\n'
      select opt in "create a new Sandbox" ${found_projects[@]} "cancel"; do
        if [[ "${opt}" == "cancel" ]]; then
          exit 0
        elif [[ "${opt}" == "create a new Sandbox" ]]; then
          log "create a new Sandbox!"
          createProject;
          break
        elif [[ -z "${opt}" ]]; then
          log "invalid response"
        else
          IFS=$' |'
          opt=($opt)
          project_id=${opt[0]}
          break
        fi
      done
      IFS=$IFS_bak
  fi
  # attach to project
  gcloud config set project "$project_id"
}

getOrCreateBucket() {
  # bucket name should be globally unique
  bucket_name="$project_id-bucket"

  # check if bucket already exists
  gcloud config set project "$project_id"
  if [[ -n "$(gsutil ls | grep gs://$bucket_name/)" ]]; then
    log "Bucket $bucket already exists"
  else
    # create new bucket
    TRIES=0
    while [[ $(gsutil mb -p "$project_id" "gs://$bucket_name") || "${TRIES}" -lt 5 ]]; do
      log "Checking if bucket $bucket_name exists..."
      if [[ -n "$(gsutil ls | grep gs://$bucket_name/)" ]]; then
        log "Bucket $bucket_name created"
        break;
      else
        log "Bucket creation failed. retrying..."
        sleep 1
        TRIES=$((TRIES + 1))
      fi
    done
  fi
}

createProject() {
    # generate random id
    project_id="cloud-ops-sandbox-$(od -N 4 -t uL -An /dev/urandom | tr -d " ")"
    # create project
    if [[ $acct == *"google.com"* ]];
    then
      log ""
      log "Note: your project will be created in the /untrusted/demos/cloud-ops-sandboxes folder."
      log "If you don't have access to this folder, please make sure to request at:"
      log "go/cloud-ops-sandbox-access"
      log ""
      sendTelemetry $project_id new-sandbox-googler
      select opt in "continue" "cancel"; do
        if [[ "$opt" == "continue" ]]; then
          break;
        else
          exit 0;
        fi
      done
      folder_id="470827991545" # /cloud-ops-sandboxes  
      gcloud projects create "$project_id" --name="Cloud Operations Sandbox Demo" --folder="$folder_id"    
    else
      sendTelemetry $project_id new-sandbox-non-googler
      gcloud projects create "$project_id" --name="Cloud Operations Sandbox Demo"      
    fi;
    # link billing account
    gcloud beta billing projects link "$project_id" --billing-account="$billing_id"
}

applyTerraform() {
  rm -f .terraform/terraform.tfstate

  log "Initialize terraform backend with bucket ${bucket_name}"  
  
  if terraform init -backend-config "bucket=${bucket_name}" -lock=false 2> /dev/null; then
    log "Credential check OK..."
  else
    log ""
    log "Credential check failed. Please login..."
    gcloud auth application-default login
    terraform init -backend-config "bucket=${bucket_name}" -lock=false # lock-free to prevent access fail
  fi

  log "Apply Terraform automation"
  if [[ -n "$billing_id" ]]; then
    terraform apply -auto-approve -var="billing_account=${billing_acct}" -var="project_id=${project_id}" -var="bucket_name=${bucket_name}"
  else
    terraform apply -auto-approve -var="project_id=${project_id}" -var="bucket_name=${bucket_name}"
  fi
}

authenticateCluster() {
  CLUSTER_ZONE=$(gcloud container clusters list --filter="name:cloud-ops-sandbox" --project $project_id --format="value(zone)")
  gcloud container clusters get-credentials cloud-ops-sandbox --zone "$CLUSTER_ZONE"
  # Make alias for this kubectl context
  kubectx main=.
}

installMonitoring() {
  log "Retrieving the external IP address of the application..."
  TRIES=0
  external_ip="";
  while [[ -z $external_ip && "${TRIES}" -lt 20 ]]; do
     external_ip=$(kubectl -n istio-system get service istio-ingressgateway -o jsonpath='{.status.loadBalancer.ingress[0].ip}'); 
     [ -z "$external_ip" ] && sleep 5; 
     TRIES=$((TRIES + 1))
  done;

  if [[ -z $external_ip ]]; then
    log "Could not retrieve external IP... skipping monitoring configuration."
    return 1
  fi

  acct=$(gcloud info --format="value(config.account)")

  gcp_monitoring_path="https://console.cloud.google.com/monitoring?project=$project_id"
  if [[ -z $skip_workspace_prompt ]]; then
    YELLOW=`tput setaf 3`
    log ""
    log ""
    log "${YELLOW}********************************************************************************"
    log ""
    log "${YELLOW}⚠️ Please create a monitoring workspace for the project by clicking on the following link: $gcp_monitoring_path"
    log ""
    read -p "${YELLOW}When you are done, please PRESS ENTER TO CONTINUE"
  fi

  log "Checking to make sure necessary Istio services are ready for monitoring"
  python3 -m pip install google-cloud-monitoring
  python3 monitoring/istio_service_setup.py $project_id $CLUSTER_ZONE $service_wait
  log "Creating monitoring examples (dashboards, uptime checks, alerting policies, etc.)..."
  pushd monitoring/
  terraform init -lock=false
  terraform apply --auto-approve -var="project_id=${project_id}" -var="external_ip=${external_ip}" -var="project_owner_email=${acct}" -var="zone=${CLUSTER_ZONE}"
  popd
}

getExternalIp() {
  external_ip=""; 
  while [ -z $external_ip ]; do
     log "Waiting for Hipster Shop endpoint..."; 
     external_ip=$(kubectl -n istio-system get service istio-ingressgateway -o jsonpath='{.status.loadBalancer.ingress[0].ip}'); 
     [ -z "$external_ip" ] && sleep 10; 
  done;
  if [[ $(curl -sL -w "%{http_code}"  "http://$external_ip" -o /dev/null) -eq 200 ]]; then
      log "Hipster Shop app is available at http://$external_ip"
      sendTelemetry $project_id hipstershop-available
  else
      log "error: Hipsterhop app at http://$external_ip is unreachable"
      sendTelemetry $project_id hipstershop-unavailable
  fi
}

# Install Load Generator service and start generating synthetic traffic to Sandbox
loadGen() {
  log "Running load generator"
  # launch a new load generator
  pushd loadgen/
  terraform init -lock=false
  terraform apply --auto-approve -var="project_id=${project_id}" -var="external_ip=${external_ip}"
  popd

  LOCUST_PORT="8089"
  # find the IP of the load generator web interface
  TRIES=0
  while [[ $(curl -sL -w "%{http_code}"  "http://$loadgen_ip:$LOCUST_PORT" -o /dev/null --max-time 1) -ne 200  && \
      "${TRIES}" -lt 20  ]]; do
    log "waiting for load generator instance..."
    sleep 10
    loadgen_ip=$(kubectl get service locust-main -o jsonpath='{.status.loadBalancer.ingress[0].ip}');
     [ -z "$loadgen_ip" ] && sleep 10;
    TRIES=$((TRIES + 1))
  done
<<<<<<< HEAD
  if [[ $(curl -sL -w "%{http_code}"  "http://$loadgen_ip:8080" -o /dev/null  --max-time 1) -ne 200 ]]; then
    log "error: load generator unreachable"
    sendTelemetry $project_id loadgen-unavailable
=======
  if [[ -v loadgen_ip ]]; then
    # Make kubectx alias for this kubectl context
    kubectx loadgenerator=.
    # Return kubectl context to the main cluster and show this to the user
    kubectx main
    log $(kubectx)
>>>>>>> 1fd7607e
  fi

}

displaySuccessMessage() {
    LOCUST_PORT="8089"
    gcp_path="https://console.cloud.google.com"
    if [[ -n "${project_id}" ]]; then
        gcp_kubernetes_path="$gcp_path/kubernetes/workload?project=$project_id"
        gcp_monitoring_path="$gcp_path/monitoring?project=$project_id"
    fi

    if [[ -n "${loadgen_ip}" ]]; then
<<<<<<< HEAD
        loadgen_addr="http://$loadgen_ip:8080"
        sendTelemetry $project_id loadgen-available
=======
        loadgen_addr="http://$loadgen_ip:$LOCUST_PORT"
>>>>>>> 1fd7607e
    else
        loadgen_addr="[not found]"
    fi
    log ""
    log ""
    log "********************************************************************************"
    log "Cloud Operations Sandbox deployed successfully!"
    log ""
    log "     Google Cloud Console KBE Dashboard: $gcp_kubernetes_path"
    log "     Google Cloud Console Monitoring Workspace: $gcp_monitoring_path"
    log "     Hipstershop web app address: http://$external_ip"
    log "     Load generator web interface: $loadgen_addr"
    log ""
    log "To remove the Sandbox once finished using it, run"
    log ""
    log "     ./destroy.sh"
    log ""
    log "********************************************************************************"
}

checkAuthentication() {
    TRIES=0
    AUTH_ACCT=$(gcloud auth list --format="value(account)")
    if [[ -z $AUTH_ACCT ]]; then
        log "Authentication failed"
        log "Please allow gcloud and Cloud Shell to access your GCP account"
    fi
    while [[ -z $AUTH_ACCT  && "${TRIES}" -lt 300  ]]; do
        AUTH_ACCT=$(gcloud auth list --format="value(account)")
        sleep 1;
        TRIES=$((TRIES + 1))
    done
    if [[ -z $AUTH_ACCT ]]; then
        exit 1
    fi
}

parseArguments() {
  while (( "$#" )); do
    case "$1" in
    -p|--project|--project-id)
      if [ -n "$2" ] && [ ${2:0:1} != "-" ]; then
        project_id=$2
        gcloud config set project "$project_id"
        shift 2
      else
        log "Error: Argument for $1 is missing" >&2
        exit 1
      fi
      ;;
    --skip-workspace-prompt)
      skip_workspace_prompt=1
      shift
      ;;
    --service-wait)
      service_wait=1
      shift
      ;;
    -v|--verbose)
      set -x
      shift
      ;;
    -h|--help)
      log "Deploy Cloud Operations Sandbox to a GCP project"
      log ""
      log "options:"
      log "-p|--project|--project-id     GCP project to deploy Cloud Operations Sandbox to"
      log "-v|--verbose                  print commands as they run (set -x)"
      log "--skip-workspace-prompt       Don't pause for Cloud Monitoring workspace set up"
      log "--service-wait                Wait indefinitely for services to be detected by Cloud Monitoring"
      log ""
      exit 0
      ;;
    -*|--*=) # unsupported flags
      log "Error: Unsupported flag $1" >&2
      exit 1
      ;;
    *) # ignore positional arguments
      shift
      ;;
    esac
  done
}

# check for command line arguments
parseArguments $*;

# ensure gcloud and cloudshell are authenticated
checkAuthentication;

# prompt user for missing information
if [[ -z "$project_id" ]]; then
  promptForBillingAccount;
  promptForProject;
fi
getOrCreateBucket;

# deploy
applyTerraform;
authenticateCluster;
# || true to prevent errors during monitoring setup from stopping the installation script
installMonitoring || true;
getExternalIp;
loadGen;
displaySuccessMessage;
<|MERGE_RESOLUTION|>--- conflicted
+++ resolved
@@ -286,18 +286,12 @@
      [ -z "$loadgen_ip" ] && sleep 10;
     TRIES=$((TRIES + 1))
   done
-<<<<<<< HEAD
-  if [[ $(curl -sL -w "%{http_code}"  "http://$loadgen_ip:8080" -o /dev/null  --max-time 1) -ne 200 ]]; then
-    log "error: load generator unreachable"
-    sendTelemetry $project_id loadgen-unavailable
-=======
   if [[ -v loadgen_ip ]]; then
     # Make kubectx alias for this kubectl context
     kubectx loadgenerator=.
     # Return kubectl context to the main cluster and show this to the user
     kubectx main
     log $(kubectx)
->>>>>>> 1fd7607e
   fi
 
 }
@@ -311,14 +305,11 @@
     fi
 
     if [[ -n "${loadgen_ip}" ]]; then
-<<<<<<< HEAD
-        loadgen_addr="http://$loadgen_ip:8080"
+        loadgen_addr="http://$loadgen_ip:$LOCUST_PORT"
         sendTelemetry $project_id loadgen-available
-=======
-        loadgen_addr="http://$loadgen_ip:$LOCUST_PORT"
->>>>>>> 1fd7607e
     else
         loadgen_addr="[not found]"
+        sendTelemetry $project_id loadgen-unavailable
     fi
     log ""
     log ""
