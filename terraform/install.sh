--- conflicted
+++ resolved
@@ -165,17 +165,10 @@
       YELLOW=`tput setaf 3`
       REVERT=`tput sgr0`
       log ""
-<<<<<<< HEAD
-      log "Note: your project will be created in the /untrusted/demos/cloud-ops-sandboxes folder."
-      log "If you don't have access to this folder, please make sure to request at:"
-      log "go/cloud-ops-sandbox-access"
-      log ""
-=======
       log "${YELLOW}Note: your project will be created in the /untrusted/demos/cloud-ops-sandboxes folder."
       log "${YELLOW}If you don't have access to this folder, please make sure to request at:"
       log "${YELLOW}go/cloud-ops-sandbox-access"
       log "${REVERT}"
->>>>>>> 7187f964
       sendTelemetry $project_id new-sandbox-googler
       select opt in "continue" "cancel"; do
         if [[ "$opt" == "continue" ]]; then
@@ -313,11 +306,7 @@
     fi
 
     if [[ -n "${loadgen_ip}" ]]; then
-<<<<<<< HEAD
-        loadgen_addr="http://$loadgen_ip:8080"
-=======
         loadgen_addr="http://$loadgen_ip:$LOCUST_PORT"
->>>>>>> 7187f964
         sendTelemetry $project_id loadgen-available
     else
         loadgen_addr="[not found]"
@@ -335,11 +324,7 @@
     log ""
     log "To remove the Sandbox once finished using it, run"
     log ""
-<<<<<<< HEAD
-    log "     ./destroy.sh"
-=======
     log "     destroy.sh"
->>>>>>> 7187f964
     log ""
     log "********************************************************************************"
 }
