# Copyright 2019 Google LLC
#
# Licensed under the Apache License, Version 2.0 (the "License");
# you may not use this file except in compliance with the License.
# You may obtain a copy of the License at
#
#      http://www.apache.org/licenses/LICENSE-2.0
#
# Unless required by applicable law or agreed to in writing, software
# distributed under the License is distributed on an "AS IS" BASIS,
# WITHOUT WARRANTIES OR CONDITIONS OF ANY KIND, either express or implied.
# See the License for the specific language governing permissions and
# limitations under the License.

# Let's create the GKE cluster! This one's pretty complicated so buckle up.

# This is another example of the random provider. Here we're using it to pick a
# zone in us-central1 at random.
resource "random_shuffle" "zone" {
  input = ["us-central1-a", "us-central1-b", "us-central1-c", "us-central1-f"]

  # Seeding the RNG is technically optional but while building this we
  # found that it only ever picked `us-central-1c` unless we seeded it. Here
  # we're using the ID of the project as a seed because it is unique to the
  # project but will not change, thereby guaranteeing stability of the results.
  seed = data.google_project.project.project_id
}

# First we create the cluster. If you're wondering where all the sizing details
# are, they're below in the `google_container_node_pool` resource. We'll get
# back to that in a minute.
#
# One thing to note here is the name of the resource ("gke") is only used
# internally, for instance when you're referencing the resource (eg
# `google_container_cluster.gke.id`). The actual created resource won't know
# about it, and in fact you can specify the name for that in the resource
# itself.
#
# Finally, there are many, many other options available. The resource below
# replicates what the Hipster Shop README creates. If you want to see what else
# is possible, check out the docs: https://www.terraform.io/docs/providers/google/r/container_cluster.html
resource "google_container_cluster" "gke" {
  provider = google-beta
  project = data.google_project.project.project_id

  # Here's how you specify the name
  name = "cloud-ops-sandbox"

  # Set the zone by grabbing the result of the random_shuffle above. It
  # returns a list so we have to pull the first element off. If you're looking
  # at this and thinking "huh terraform syntax looks a clunky" you are NOT WRONG
  location = element(random_shuffle.zone.result, 0)

  # Enable Workload Identity for cluster
  workload_identity_config {
    identity_namespace = "${data.google_project.project.project_id}.svc.id.goog"
  }

  # Using an embedded resource to define the node pool. Another
  # option would be to create the node pool as a separate resource and link it
  # to this cluster. There are tradeoffs to each approach.
  #
  # The embedded resource is convenient but if you change it you have to tear
  # down the entire cluster and rebuild it. A separate resource could be
  # modified independent of the cluster without the cluster needing to be torn
  # down.
  #
  # For this particular case we're not going to be modifying the node pool once
  # it's deployed, so it makes sense to accept the tradeoff for the convenience
  # of having it inline.
  #
  # Many of the paramaters below are self-explanatory so I'll only call out
  # interesting things.
  node_pool {
    node_config {
      machine_type = "n1-standard-2"

      oauth_scopes = [
        "https://www.googleapis.com/auth/cloud-platform"
      ]

      labels = {
        environment = "dev",
        cluster = "cloud-ops-sandbox-main"
      }

      # Enable Workload Identity for node pool
      workload_metadata_config {
        node_metadata = "GKE_METADATA_SERVER"
      }
    }

    initial_node_count = 4

    autoscaling {
      min_node_count = 3
      max_node_count = 10
    }

    management {
      auto_repair  = true
      auto_upgrade = true
    }
  }

  # Specifies the use of "new" Cloud logging and monitoring
  # https://cloud.google.com/kubernetes-engine-monitoring/
  logging_service = "logging.googleapis.com/kubernetes"
  monitoring_service = "monitoring.googleapis.com/kubernetes"

  # Stores the zone of created gke cluster
  provisioner "local-exec" {
    command = "gcloud config set compute/zone ${element(random_shuffle.zone.result, 0)}"
  }

  # add a hint that the service resource must be created (i.e., the service must
  # be enabled) before the cluster can be created. This will not address the
  # eventual consistency problems we have with the API but it will make sure
  # that we're at least trying to do things in the right order.
  depends_on = [google_project_service.gke]
}


# Set current project 
resource "null_resource" "current_project" {
  provisioner "local-exec" {
    command = "gcloud config set project ${data.google_project.project.project_id}"
  }
}

# Create GSA to allow K8S services to access Google APIs
resource "google_service_account" "set_gsa" {
  account_id   = "gke-sa"
  display_name = "gsa"
  project = data.google_project.project.project_id

  depends_on = [
    google_container_cluster.gke,
    null_resource.current_project
  ]
}

# Create GSA/KSA binding: let IAM auth KSAs as a svc.id.goog member name
resource "google_service_account_iam_binding" "set_gsa_binding" {
  service_account_id = google_service_account.set_gsa.name
  role = "roles/iam.workloadIdentityUser"

  members = [
    "serviceAccount:${data.google_project.project.project_id}.svc.id.goog[default/default]"
  ]

  depends_on = [google_service_account.set_gsa]
}

# Annotate KSA
resource "null_resource" "annotate_ksa" {
  triggers = {
    cluster_ep = google_container_cluster.gke.endpoint  #kubernetes cluster endpoint
  }

  provisioner "local-exec" {
    command = <<EOT
      gcloud container clusters get-credentials cloud-ops-sandbox --zone ${element(random_shuffle.zone.result, 0)} --project ${data.google_project.project.project_id}
      kubectl annotate serviceaccount --namespace default default iam.gke.io/gcp-service-account=${google_service_account.set_gsa.email}
    EOT
  }

  depends_on = [google_service_account_iam_binding.set_gsa_binding]
}

# Enable editor level permissions for GSA
resource "null_resource" "set_editor" {
  provisioner "local-exec" {
    command = "gcloud projects add-iam-policy-binding ${data.google_project.project.project_id} --member serviceAccount:${google_service_account.set_gsa.email} --role roles/editor"
  }

  depends_on = [null_resource.annotate_ksa]
}

# Install Istio into the GKE cluster
resource "null_resource" "install_istio" {
  provisioner "local-exec" {
    command = "./istio/install_istio.sh"
  }

  depends_on = [null_resource.set_editor]
}

# Deploy microservices into GKE cluster 
resource "null_resource" "deploy_services" {
  provisioner "local-exec" {
    command = "kubectl apply -f ../kubernetes-manifests"
  }

  depends_on = [null_resource.install_istio]
}

# We wait for all of our microservices to become available on kubernetes
resource "null_resource" "delay" {
  provisioner "local-exec" {
    command = <<-EOT
    kubectl wait \-\-for=condition=available \-\-timeout=600s deployment/adservice
    kubectl wait \-\-for=condition=available \-\-timeout=600s deployment/cartservice
    kubectl wait \-\-for=condition=available \-\-timeout=600s deployment/checkoutservice
    kubectl wait \-\-for=condition=available \-\-timeout=600s deployment/currencyservice
    kubectl wait \-\-for=condition=available \-\-timeout=600s deployment/emailservice
    kubectl wait \-\-for=condition=available \-\-timeout=600s deployment/frontend
    kubectl wait \-\-for=condition=available \-\-timeout=600s deployment/paymentservice
    kubectl wait \-\-for=condition=available \-\-timeout=600s deployment/productcatalogservice
    kubectl wait \-\-for=condition=available \-\-timeout=600s deployment/recommendationservice
  EOT
  }

  triggers = {
    "before" = null_resource.deploy_services.id
  }
<<<<<<< HEAD
=======
}

data "external" "terraform_vars" {
  program = ["/bin/bash", "${path.module}/get_terraform_vars.sh"]
  depends_on = [null_resource.delay]
>>>>>>> 0248c6bd
}<|MERGE_RESOLUTION|>--- conflicted
+++ resolved
@@ -214,12 +214,9 @@
   triggers = {
     "before" = null_resource.deploy_services.id
   }
-<<<<<<< HEAD
-=======
 }
 
 data "external" "terraform_vars" {
   program = ["/bin/bash", "${path.module}/get_terraform_vars.sh"]
   depends_on = [null_resource.delay]
->>>>>>> 0248c6bd
 }