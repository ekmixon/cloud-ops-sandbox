# Copyright 2020 Google LLC
#
# Licensed under the Apache License, Version 2.0 (the "License");
# you may not use this file except in compliance with the License.
# You may obtain a copy of the License at
#
#      http://www.apache.org/licenses/LICENSE-2.0
#
# Unless required by applicable law or agreed to in writing, software
# distributed under the License is distributed on an "AS IS" BASIS,
# WITHOUT WARRANTIES OR CONDITIONS OF ANY KIND, either express or implied.
# See the License for the specific language governing permissions and
# limitations under the License.

import os
import sys
import time
import concurrent.futures

from google.cloud import monitoring_v3


def getIstioServiceName(service_name, project_id, zone):
    """ Returns the Istio service name of a certain service. """
    return "ist:{}-zone-{}-cloud-ops-sandbox-default-{}".format(project_id, zone, service_name)


def findService(client, service_name, project_id, zone, should_timeout):
<<<<<<< HEAD
    """ Checks to see if a service exists in Cloud Monitoring 
    Arguments:
    client - the API client
    service_name - the Istio service name, returned from getIstioServiceName
    project_id - the Sandbox project id
    zone - the zone of the Sandbox cluster
    should_timeout - whether to timeout after 5 minutes or wait indefinitely for the service
    """
    found_service = False
    full_service_name = getIstioServiceName(service_name, project_id, zone)
    service = client.service_path(project_id, full_service_name)
    num_tries = 0
    while not found_service and num_tries <= 50:
        try:
            found_service = client.get_service(name=service)
        except:  # possible exceptions include GoogleAPICallError and ValueError
            if should_timeout:
                num_tries += 1
            time.sleep(6)
            found_service = False

    if not found_service:
        print("{} was not found in Cloud Monitoring. There may be errors while provisioning Monitoring examples.".format(service_name))
    else:
        print("Found {} in Cloud Monitoring.".format(service_name))
=======
	""" Checks to see if a service exists in Cloud Monitoring 
	Arguments:
	client - the API client
	service_name - the Istio service name, returned from getIstioServiceName
	project_id - the Sandbox project id
	zone - the zone of the Sandbox cluster
	should_timeout - whether to timeout after 5 minutes or wait indefinitely for the service
	"""
	found_service = False
	full_service_name = getIstioServiceName(service_name, project_id, zone)
	service = client.service_path(project_id, full_service_name)
	num_tries = 0
	while not found_service and num_tries <= 50:
		try:
			found_service = client.get_service(name=service)
		except: # possible exceptions include GoogleAPICallError and ValueError
			if should_timeout:
				num_tries += 1
			time.sleep(6)
			found_service = False
>>>>>>> 9e2a4767


def waitForIstioServicesDetection(project_id, zone, should_timeout):
    """ Waits for Istio services to be detected in Cloud Monitoring as a prerequisite for Terraform monitoring provisioning
    Arguments:
    project_id - the Sandbox project id (cloud-ops-sandbox-###)
    zone - the zone of the Sandbox cluster
    should_timeout - whether to timeout after 1 minute or wait indefinitely for the service
    """
    client = monitoring_v3.ServiceMonitoringServiceClient()

    # wait for each Istio service to be detected by Cloud Monitoring
    services = ["cartservice", "productcatalogservice", "currencyservice", "recommendationservice",
                "adservice", "frontend", "checkoutservice", "paymentservice", "emailservice", "shippingservice"]
    with concurrent.futures.ThreadPoolExecutor(max_workers=len(services)) as executor:
        for service in services:
            executor.submit(findService, client, service,
                            project_id, zone, should_timeout)


if __name__ == '__main__':
    project_id = ''
    zone = ''
    try:
        project_id = sys.argv[1]
        zone = sys.argv[2]
    except IndexError:
        exit('Missing Project Name or Zone. Usage: python3 istio_service_setup.py $project_id $zone')

    # optional parameter to determine whether we should timeout, default = True
    if len(sys.argv) == 4:
        should_timeout = False
    else:
        should_timeout = True
    waitForIstioServicesDetection(project_id, zone, should_timeout)<|MERGE_RESOLUTION|>--- conflicted
+++ resolved
@@ -26,33 +26,6 @@
 
 
 def findService(client, service_name, project_id, zone, should_timeout):
-<<<<<<< HEAD
-    """ Checks to see if a service exists in Cloud Monitoring 
-    Arguments:
-    client - the API client
-    service_name - the Istio service name, returned from getIstioServiceName
-    project_id - the Sandbox project id
-    zone - the zone of the Sandbox cluster
-    should_timeout - whether to timeout after 5 minutes or wait indefinitely for the service
-    """
-    found_service = False
-    full_service_name = getIstioServiceName(service_name, project_id, zone)
-    service = client.service_path(project_id, full_service_name)
-    num_tries = 0
-    while not found_service and num_tries <= 50:
-        try:
-            found_service = client.get_service(name=service)
-        except:  # possible exceptions include GoogleAPICallError and ValueError
-            if should_timeout:
-                num_tries += 1
-            time.sleep(6)
-            found_service = False
-
-    if not found_service:
-        print("{} was not found in Cloud Monitoring. There may be errors while provisioning Monitoring examples.".format(service_name))
-    else:
-        print("Found {} in Cloud Monitoring.".format(service_name))
-=======
 	""" Checks to see if a service exists in Cloud Monitoring 
 	Arguments:
 	client - the API client
@@ -73,7 +46,6 @@
 				num_tries += 1
 			time.sleep(6)
 			found_service = False
->>>>>>> 9e2a4767
 
 
 def waitForIstioServicesDetection(project_id, zone, should_timeout):
