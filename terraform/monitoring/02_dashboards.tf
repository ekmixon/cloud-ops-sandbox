--- conflicted
+++ resolved
@@ -19,9 +19,6 @@
 resource "google_monitoring_dashboard" "userexp_dashboard" {
 	dashboard_json = file("./dashboards/userexp_dashboard.json")
 }
-<<<<<<< HEAD
-EOF
-}
 
 # Here we create a dashboard for the adservice. The details of the charts
 # in the dashboard can be found in the JSON specification file.
@@ -34,12 +31,10 @@
 resource "google_monitoring_dashboard" "recommendationservice_dashboard" {
   dashboard_json = file("./dashboards/recommendationservice_dashboard.json")
 }
-=======
 
 # This resource creates dashboards for the frontend service of the
 # Stackdriver Sandbox. The JSON object containing the exact details
 # of the dashboard can be found in the 'dashboards' folder.
 resource "google_monitoring_dashboard" "frontend_dashboard" {
   dashboard_json = file("./dashboards/frontend_dashboard.json")
-} 
->>>>>>> 127348a4
+} 