--- conflicted
+++ resolved
@@ -28,9 +28,5 @@
 # set env var
 RUN echo "VERSION=v0.3.0" >> /etc/environment
 
-<<<<<<< HEAD
-# Change "Open in Cloudshell" script to run ./install.sh using local file and changing it
-=======
 # Change "Open in Cloudshell" script to run install.sh using local file and changing it
->>>>>>> 7187f964
 COPY cloudshell_open_cp.sh /google/devshell/bashrc.google.d/cloudshell_open.sh