#!/usr/bin/env python3
#
# Copyright 2020 Google LLC
#
# Licensed under the Apache License, Version 2.0 (the "License");
# you may not use this file except in compliance with the License.
# You may obtain a copy of the License at
#
#      http://www.apache.org/licenses/LICENSE-2.0
#
# Unless required by applicable law or agreed to in writing, software
# distributed under the License is distributed on an "AS IS" BASIS,
# WITHOUT WARRANTIES OR CONDITIONS OF ANY KIND, either express or implied.
# See the License for the specific language governing permissions and
# limitations under the License.

# -*- coding: utf-8 -*-
"""
This CLI is the interface for sre recipes. It deploys and rolls back
broken services as well as verifies that the user found the correct
cause of the broken service.

For information on how to run the CLI, run the following:
`python3 sandboxctl --help`
"""

from enum import Enum
import logging
import os
import sys
from os.path import dirname, abspath
from pkgutil import iter_modules
from pathlib import Path
from importlib import import_module
from inspect import isclass
import click
from recipe import Recipe

class LoadPattern(Enum):
    BASIC = 1
    STEP = 2

def get_valid_recipes(attributes):
    """
    Gets all valid recipes from the given list of tuples of attribute names
    and attributes, and returns a map containing recipe names and recipe objects
    """

    recipe_objs = {}
    recipe_num = 0
    for (attribute_name, attribute) in attributes:
        if isclass(attribute) and attribute is not Recipe and issubclass(attribute, Recipe):
            try:
                recipe_obj = attribute()
                name = recipe_obj.get_name()
                recipe_objs[name] = recipe_obj
                recipe_num += 1
            except TypeError:
                logging.warning('%s needs to implement all abstract methods', \
                    attribute_name)
                pass
            except:
                logging.warning('Unexpected error: %s', sys.exc_info()[0])
                pass
    return recipe_objs


def get_recipes():
    """
    Gets all valid recipes in sre-recipes/recipes, and returns
    a map containing recipe names and recipe objects
    """

    root_dir = Path(dirname(abspath(__file__))) / 'recipes'
    modules = [f"recipes.{subdir}.{name}" 
                    for subdir in os.listdir(root_dir)
                    for _, name, _ in iter_modules([root_dir / subdir])]
    recipe_modules = [import_module(module) for module in modules]
    attributes = [(attribute_name, getattr(recipe_module, attribute_name))
                    for recipe_module in recipe_modules
                    for attribute_name in dir(recipe_module)]
    recipes = get_valid_recipes(attributes)
    return recipes

def restart_loadgen(pattern=LoadPattern.BASIC):
    """
    Restarts the load generator with the intent of deploying a
    particular load pattern.
    """
    DEVNULL = open(devnull, 'w')
    command = (
        'sed -i -e'
        ' "s/(basic|step):latest/step:latest/g"'
        ' ../kubernetes-manifest/loadgenerator/locust-main-controller.yaml'
        ' ../kubernetes-manifest/loadgenerator/locust-worker-controller.yaml'
    )
    subprocess.call(split(command), stdout=DEVNULL)
    command = (
        'kubectl apply'
        ' -f ../kubernetes-manifest/loadgenerator/'
    )
    subprocess.call(split(command), stdout=DEVNULL)


RECIPES = get_recipes()
@click.command()
<<<<<<< HEAD
@click.argument('action', type=click.Choice(['break', 'restore', 'verify', "loadgen-step"]))
=======
@click.argument('action', type=click.Choice(['break', 'restore', 'verify', 'hint']))
>>>>>>> 3f21b4c1
@click.argument('recipe_name', type=click.Choice(RECIPES.keys()))
def main(action, recipe_name):
    """Performs an action on a recipe."""
    logging.basicConfig(filename='srerecipes.log', level=logging.INFO, \
        format='%(asctime)s %(message)s')
    recipe = RECIPES[recipe_name]
    if action == 'break':
        logging.info('Breaking %s', recipe_name)
        recipe.break_service()
    elif action == 'restore':
        logging.info('Restoring %s', recipe_name)
        recipe.restore_service()
    elif action == 'verify':
        logging.info('Verifying %s', recipe_name)
        recipe.verify()
<<<<<<< HEAD
    elif action == 'loadgen-step':
        logging.info('Restarting Load Generator in Step Pattern')
        restart_loadgen(pattern=LoadPattern.STEP)
=======
    elif action == 'hint':
        logging.info('Giving hint for %s', recipe_name)
        recipe.hint()
>>>>>>> 3f21b4c1


if __name__ == "__main__":
    main()<|MERGE_RESOLUTION|>--- conflicted
+++ resolved
@@ -104,11 +104,8 @@
 
 RECIPES = get_recipes()
 @click.command()
-<<<<<<< HEAD
-@click.argument('action', type=click.Choice(['break', 'restore', 'verify', "loadgen-step"]))
-=======
-@click.argument('action', type=click.Choice(['break', 'restore', 'verify', 'hint']))
->>>>>>> 3f21b4c1
+@click.argument('action', type=click.Choice(
+    ['break', 'restore', 'verify', 'hint', "loadgen-step"]))
 @click.argument('recipe_name', type=click.Choice(RECIPES.keys()))
 def main(action, recipe_name):
     """Performs an action on a recipe."""
@@ -124,15 +121,12 @@
     elif action == 'verify':
         logging.info('Verifying %s', recipe_name)
         recipe.verify()
-<<<<<<< HEAD
+    elif action == 'hint':
+        logging.info('Giving hint for %s', recipe_name)
+        recipe.hint()
     elif action == 'loadgen-step':
         logging.info('Restarting Load Generator in Step Pattern')
         restart_loadgen(pattern=LoadPattern.STEP)
-=======
-    elif action == 'hint':
-        logging.info('Giving hint for %s', recipe_name)
-        recipe.hint()
->>>>>>> 3f21b4c1
 
 
 if __name__ == "__main__":
