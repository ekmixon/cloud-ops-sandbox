# Stackdriver Sandbox (Alpha)
Stackdriver Sandbox is an open source tool that helps practitioners to learn Service Reliability Engineering practices from Google and apply them on their cloud services using Stackdriver. It is based on [Hipster Shop](https://github.com/GoogleCloudPlatform/microservices-demo) - Cloud-Native Microservices Demo Application.

It offers:
* **Demo Service** - an application built using microservices architecture on modern, cloud native stack
* **One-click deployment script** of the service to Google Cloud Platform
* **Load Generator** - a component that produces synthetic traffic on a demo service
* (Soon) **SRE Runbook** - pre-built routine procedures  for  operating deployed sample service that follows best SRE practices using Stackdriver

## Why Sandbox?
Google Stackdriver is a suite of tools that helps to gain full observability for your code and applications.
Customers that start evaluating Stackdriver often ask: "Will it work for my application needs"? They want to try Stackdriver in "real-life" conditions, but not risk their production. With Sandbox we provide a tool that can automatically provision a new demo cluster that receives traffic, simulating real users. This simulates production environment without risking real production workloads. Practicioners can try out using various Stackdriver tools to solve problems and accomplish standard SRE taks on a Sandboxed environment. This is the most effective way to learn Stackdriver.

# Getting Started
This project contains a 10-tier microservices application. The application is a
web-based e-commerce app called **“Hipster Shop”** where users can browse items,
add them to the cart, and purchase them.

>**We are not endorsing the architecture of Hipster Shop as the best way to build such a shop!**
> The architecture is optimized for learning purposes and includes modern stack: Kubernetes, GKE, Istio,
Stackdriver, gRPC, OpenCensus** and similar cloud-native technologies.

## Screenshots

| Home Page | Checkout Screen |
|-----------|-----------------|
| [![Screenshot of store homepage](./docs/img/hipster-shop-frontend-1.png)](./docs/img/hipster-shop-frontend-1.png) | [![Screenshot of checkout screen](./docs/img/hipster-shop-frontend-2.png)](./docs/img/hipster-shop-frontend-2.png) |

## Service Architecture

**Hipster Shop** is composed of many microservices written in different
languages that talk to each other over gRPC.

[![Architecture of
microservices](./docs/img/architecture-diagram.png)](./docs/img/architecture-diagram.png)

Find **Protocol Buffers Descriptions** at the [`./pb` directory](./pb).

| Service | Language | Description |
|---------|----------|-------------|
| [frontend](./src/frontend) | Go | Exposes an HTTP server to serve the website. Does not require signup/login and generates session IDs for all users automatically. |
| [cartservice](./src/cartservice) |  C# | Stores the items in the user's shipping cart in Redis and retrieves it. |
| [productcatalogservice](./src/productcatalogservice) | Go | Provides the list of products from a JSON file and ability to search products and get individual products. |
| [currencyservice](./src/currencyservice) | Node.js | Converts one money amount to another currency.  Uses real values fetched from European Central Bank. It's the highest QPS service. |
| [paymentservice](./src/paymentservice) | Node.js | Charges the given credit card info (hypothetically😇) with the given amount and returns a transaction ID. |
| [shippingservice](./src/shippingservice) | Go | Gives shipping cost estimates based on the shopping cart. Ships items to the given address (hypothetically😇) |
| [emailservice](./src/emailservice) | Python | Sends users an order confirmation email (hypothetically😇). |
| [checkoutservice](./src/checkoutservice) | Go | Retrieves user cart, prepares order and orchestrates the payment, shipping and the email notification. |
| [recommendationservice](./src/recommendationservice) | Python | Recommends other products based on what's given in the cart. |
| [adservice](./src/adservice) | Java | Provides text ads based on given context words. |
| [loadgenerator](./src/loadgenerator) | Python/Locust | Continuously sends requests imitating realistic user shopping flows to the frontend. |


## Technologies

- **[Kubernetes](https://kubernetes.io)/[GKE](https://cloud.google.com/kubernetes-engine/):**
  The app is designed to run on Google Kubernetes Engine.
- **[gRPC](https://grpc.io):** Microservices use a high volume of gRPC calls to
  communicate to each other.
- **[OpenCensus](https://opencensus.io/) Tracing:** Most services are
  instrumented using OpenCensus trace interceptors for gRPC/HTTP.
- **[Stackdriver APM](https://cloud.google.com/stackdriver/):** Many services
<<<<<<< HEAD
  are instrumented with **Profiling**, **Tracing** and **Debugging**.
  **Metrics** and **Context Graph** out of the box.
- **[Skaffold](https://github.com/GoogleContainerTools/skaffold):** A tool used for doing repeatable deployments. You can deploy to Kubernetes with a single command using Skaffold.
- **Synthetic Load Generation:** The application demo comes with dedicated load generation service thatthat creates realistic usage patterns on Hipster Shop website using
  [Locust](https://locust.io/) load generator.
=======
  are instrumented with **Profiling**, **Tracing** and **Debugging**. In
  addition to these, using Istio enables features like Request/Response
  **Metrics** and **Context Graph** out of the box. When it is running out of
  Google Cloud, this code path remains inactive.
- **[Skaffold](https://github.com/GoogleContainerTools/skaffold):** Application
  is deployed to Kubernetes with a single command using Skaffold.
- **Synthetic Load Generation:** The application demo includes a load
  generation job deployed externally that sends realistic user traffic to the
  website using [Locust](https://locust.io/).
>>>>>>> 2e1c77c3

## Prerequisites

 - Create and enable [Cloud Billing Account](https://cloud.google.com/billing/docs/how-to/manage-billing-account) named "Google".


## Installation

> **Note:** that the first build can take up to 20-30 minutes. Consequent builds
> will be faster.

### Option 1: Running locally with “Docker for Desktop”

> 💡 Recommended if you're planning to develop the application.

1. Install tools to run a Kubernetes cluster locally:

   - kubectl (can be installed via `gcloud components install kubectl`)
   - Docker for Desktop (Mac/Windows): It provides Kubernetes support as [noted
     here](https://docs.docker.com/docker-for-mac/kubernetes/).
   - [skaffold](https://github.com/GoogleContainerTools/skaffold/#installation)
     (ensure version ≥v0.20)

1. Launch “Docker for Desktop”. Go to Preferences:
   - choose “Enable Kubernetes”,
   - set CPUs to at least 3, and Memory to at least 6.0 GiB

3. Run `kubectl get nodes` to verify you're connected to “Kubernetes on Docker”.

4. Run `skaffold run` (first time will be slow, it can take ~20-30 minutes).
   This will build and deploy the application. If you need to rebuild the images
   automatically as you refactor he code, run `skaffold dev` command.

5. Run `kubectl get pods` to verify the Pods are ready and running. The
   application frontend should be available at http://localhost:80 on your
   machine.

### Option 2: Running on Google Kubernetes Engine (GKE)

> 💡  Recommended for demos and making it available publicly.

1. Install tools specified in the previous section (Docker, kubectl, skaffold)

1. Create a Google Kubernetes Engine cluster and make sure `kubectl` is pointing
   to the cluster.

        gcloud services enable container.googleapis.com

        gcloud container clusters create demo --enable-autoupgrade \
            --enable-autoscaling --min-nodes=3 --max-nodes=10 --num-nodes=5 --zone=us-central1-a

        kubectl get nodes

1. Enable Google Container Registry (GCR) on your GCP project and configure the
   `docker` CLI to authenticate to GCR:

       gcloud services enable containerregistry.googleapis.com

       gcloud auth configure-docker -q

1. In the root of this repository, run `skaffold run --default-repo=gcr.io/[PROJECT_ID]`,
   where [PROJECT_ID] is your GCP project ID.

   This command:
   - builds the container images
   - pushes them to GCR
   - applies the `./kubernetes-manifests` deploying the application to
     Kubernetes.

   **Troubleshooting:** If you get "No space left on device" error on Google
   Cloud Shell, you can build the images on Google Cloud Build: [Enable the
   Cloud Build
   API](https://console.cloud.google.com/flows/enableapi?apiid=cloudbuild.googleapis.com),
   then run `skaffold run -p gcb  --default-repo=gcr.io/[PROJECT_ID]` instead.

1.  Find the IP address of your application, then visit the application on your
    browser to confirm installation.

        kubectl get service frontend-external

    **Troubleshooting:** A Kubernetes bug (will be fixed in 1.12) combined with
    a Skaffold [bug](https://github.com/GoogleContainerTools/skaffold/issues/887)
    causes load balancer to not to work even after getting an IP address. If you
    are seeing this, run `kubectl get service frontend-external -o=yaml | kubectl apply -f-`
    to trigger load balancer reconfiguration.

### Option 3: Using Static Images 

> 💡 Recommended for test-driving the application on an existing cluster. 

**Prerequisite**: a running Kubernetes cluster. 

1. Clone this repository.
1. Deploy the application: `kubectl apply -f ./release/kubernetes-manifests`  
1. Run `kubectl get pods` to see pods are in a healthy and ready state.
1.  Find the IP address of your application, then visit the application on your
    browser to confirm installation.

        kubectl get service frontend-external


### (Optional) Deploying on a Istio-installed GKE cluster

> **Note:** you followed GKE deployment steps above, run `skaffold delete` first
> to delete what's deployed.

1. Create a GKE cluster (described above).

2. Use [Istio on GKE add-on](https://cloud.google.com/istio/docs/istio-on-gke/installing)
   to install Istio to your existing GKE cluster.

       gcloud beta container clusters update demo \
           --zone=us-central1-a \
           --update-addons=Istio=ENABLED \
           --istio-config=auth=MTLS_PERMISSIVE

   > NOTE: If you need to enable `MTLS_STRICT` mode, you will need to update
   > several manifest files:
   >
   > - `kubernetes-manifests/frontend.yaml`: delete "livenessProbe" and
   >   "readinessProbe" fields.
   > - `kubernetes-manifests/loadgenerator.yaml`: delete "initContainers" field.

3. (Optional) Enable Stackdriver Tracing/Logging with Istio Stackdriver Adapter
   by [following this guide](https://cloud.google.com/istio/docs/istio-on-gke/installing#enabling_tracing_and_logging).

4. Install the automatic sidecar injection (annotate the `default` namespace
   with the label):

       kubectl label namespace default istio-injection=enabled

5. Apply the manifests in [`./istio-manifests`](./istio-manifests) directory.

       kubectl apply -f ./istio-manifests

    This is required only once.

6. Deploy the application with `skaffold run --default-repo=gcr.io/[PROJECT_ID]`.

7. Run `kubectl get pods` to see pods are in a healthy and ready state.

8. Find the IP address of your istio gateway Ingress or Service, and visit the
   application.

       INGRESS_HOST="$(kubectl -n istio-system get service istio-ingressgateway -o jsonpath='{.status.loadBalancer.ingress[0].ip}')"

       echo "$INGRESS_HOST"

       curl -v "http://$INGRESS_HOST"

---

This is not an official Google project. <|MERGE_RESOLUTION|>--- conflicted
+++ resolved
@@ -60,23 +60,11 @@
 - **[OpenCensus](https://opencensus.io/) Tracing:** Most services are
   instrumented using OpenCensus trace interceptors for gRPC/HTTP.
 - **[Stackdriver APM](https://cloud.google.com/stackdriver/):** Many services
-<<<<<<< HEAD
   are instrumented with **Profiling**, **Tracing** and **Debugging**.
   **Metrics** and **Context Graph** out of the box.
 - **[Skaffold](https://github.com/GoogleContainerTools/skaffold):** A tool used for doing repeatable deployments. You can deploy to Kubernetes with a single command using Skaffold.
 - **Synthetic Load Generation:** The application demo comes with dedicated load generation service thatthat creates realistic usage patterns on Hipster Shop website using
   [Locust](https://locust.io/) load generator.
-=======
-  are instrumented with **Profiling**, **Tracing** and **Debugging**. In
-  addition to these, using Istio enables features like Request/Response
-  **Metrics** and **Context Graph** out of the box. When it is running out of
-  Google Cloud, this code path remains inactive.
-- **[Skaffold](https://github.com/GoogleContainerTools/skaffold):** Application
-  is deployed to Kubernetes with a single command using Skaffold.
-- **Synthetic Load Generation:** The application demo includes a load
-  generation job deployed externally that sends realistic user traffic to the
-  website using [Locust](https://locust.io/).
->>>>>>> 2e1c77c3
 
 ## Prerequisites
 
