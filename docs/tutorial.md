--- conflicted
+++ resolved
@@ -351,7 +351,7 @@
 
 You can expand any of the messages that matches the filter to see the full stack trace.
 
-<<<<<<< HEAD
+
 ## SLO Monitoring
 
 Cloud operations sandbox comes with several predefined SLOs(Service level objectives), that allow us to measure our users happiness. To learn more about SLIs and SLOs [visit here.](https://cloud.google.com/blog/products/devops-sre/sre-fundamentals-slis-slas-and-slos)
@@ -407,8 +407,6 @@
 7. After it will be created you could see it and incidents that might be triggered due to it in teh service screen and in the Alerting screen:
 ![image](./images/user-guide/45-burn-rate-final.png)
 
-=======
->>>>>>> e9da7c6c
 ## SRE Recipes
 
 SRE Recipes is our [Chaos Engineering](https://en.wikipedia.org/wiki/Chaos_engineering) tool to test your sandbox environment. It helps users to familiarize themselves with finding the root cause of a breakage using Cloud Operations suite of tools.  
@@ -447,10 +445,6 @@
 $ sandboxctl sre-recipes restore recipe0
 ```
 
-<<<<<<< HEAD
-=======
-
->>>>>>> e9da7c6c
 ## Destroying your cluster
 
 Once you have finished exploring the Sandbox project, don't forget to destroy it to avoid incurring additional billing.
