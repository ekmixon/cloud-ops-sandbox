# Cloud Operations Sandbox User Guide

# Overview

The Cloud Operations Sandbox is intended to make it easy for you to deploy and run a non-trivial application that lets you explore the Google Cloud Platform services, particularly the [Ops Management](http://cloud.google.com/products/operations) (formerly Stackdriver) product suite. Ops Management is a suite of tools that helps you gain full observability into your code and applications.

The Hipster Shop application used in the sandbox is intended to be sufficiently complex such that you can meaningfully experiment with it, and the Sandbox automatically provisions a new demo cluster, configures and deploys Hipster Shop, and simulates real users.

With the Sandbox running, you can experiment with various Ops Management tools to solve problems and accomplish standard SRE tasks in a sandboxed environment without impacting your production monitoring setup.

## Architecture of the Hipster Shop application

The Hipster Shop application consists of a number of microservices, written in a variety of languages, that talk to each other over gRPC.

![image](./images/user-guide/1-architecture.png)

**Note:** We are not endorsing this architecture as the best way to build a real online store. This application is optimized for demonstration and learning purposes.  It illustrates a large number of cloud-native technologies, uses a variety of programming languages, and provides an environment that can be explored productively with Ops Management tools.

The Git repository you cloned has all the source code, so you can explore the implementation details of the application. See the repository [README](https://github.com/GoogleCloudPlatform/cloud-ops-sandbox) for a guided tour.

# Prerequisites

You must have an active Google Cloud Platform Billing Account. If you already have one, you can skip this section.

Otherwise, to create a GCP Billing Account, do the following:

1. Go to the Google Cloud Platform [Console](https://console.cloud.google.com/) and sign in (if you have an account), or sign up (if you don't have an account).
1. Select **Billing** from the navigation panel and follow the instructions.

For more information, see ["Create a new billing account"](https://cloud.google.com/billing/docs/how-to/manage-billing-account).

# Set up

## Deploy the Sandbox

In a new browser tab, navigate to the Cloud Operations Sandbox [website](https://stackdriver-sandbox.dev/) and follow the instructions there:

Click the **Open in Google Cloud Shell** button. You might have to click Proceed on a second dialog if you haven't run Cloud Shell before.

Additionally, there will be a window that opens asking whether you trust the custom container. Check the "Trust" box in order to authenticate.

![image](./images/user-guide/TrustImage.png)

<<<<<<< HEAD
After the shell starts, the Cloud Operations Sandbox repository is cloned to your shell container, and you are placed in the `stackdriver-sandbox/terraform` directory. The installer script should start running automatically.
=======
After the shell starts, the Cloud Operations Sandbox repository is cloned to your shell container, and you are placed in the `cloud-ops-sandbox/terraform` directory. The installer script should start running automatically.
>>>>>>> bf21cc5e

The installer script performs the following tasks:

-  Enables the necessary GCP features
-  Creates a GCP project named "Cloud Operations Sandbox Demo"
-  Creates and configures a GKE cluster and deploys the microservices that make up the Hipster Shop application
-  Starts a Compute Engine instance and runs [Locust](https://locust.io/), a load-generator application

The installation process takes a few minutes. When it completes, you see a message like the following:

```bash
********************************************************************************
Cloud Operations Sandbox deployed successfully!

     Google Cloud Console GKE Dashboard: https://console.cloud.google.com/kubernetes/workload?project=<project ID>
     Google Cloud Console Monitoring Workspace: https://console.cloud.google.com/monitoring?project=<project ID>
     Hipstershop web app address: http://XX.XX.XX.XX
     Load generator web interface: http://XX.XX.XX.XX
```

The URLs in this message tell you where to find the results of the installation:

> A Workspace will be created automatically for your project if you don't have one already, so you don't have to do anything explicitly with this URL.

-  The **Google Cloud Console GKE Dashboard** URL takes you to the Kubernetes Engine console for your deployment.

- The **Google Cloud Console Monitoring Workspace** URL takes you to the Cloud Monitoring console for your deployment.

-  The **Hipster Shop** URL takes you to the storefront.

-  The **load generator** URL takes you to an interface for generating synthetic traffic to Hipster Shop.

## Explore your project in GCP

In another browser tab, navigate to the GCP GKE Dashboard URL, which takes you to the Kubernetes Engine ([documentation](https://cloud.google.com/kubernetes-engine/docs/)) **Workloads** page for the project created by the installer:

![image](./images/user-guide/4-cloudconsole.png)

## Explore Cloud Monitoring

In a new browser tab, navigate to the GCP Monitoring Workspace URL, which takes you to the Cloud Monitoring ([documentation](https://cloud.google.com/monitoring)) **Workspace** page for your new project. The console may take some time to create a new workspace. Afterward, you'll be able to see a few dashboards generated through Ops Management tools.

![image](./images/user-guide/19-gcp-monitoring-overview.png)

## Shop like a hipster!

In a new browser tab, navigate to the Hipster Shop URL, where you can "purchase" everything you need for your hipster lifestyle using a mock credit card number:

![image](./images/user-guide/2-hipstershop.png)

## Run the load generator

In another browser tab, navigate to the load-generator URL, from which you can simulate users interacting with the application to generate traffic. For this application, values like 100 users with a "hatch rate" of 2 (spawn 2 users per second) are reasonable.

![image](./images/user-guide/3-locust.png)

From here, you can explore how the application was deployed, and you can use the  
navigation menu to bring up other GCP tools.

# Learn Ops Management

## Ops Management Overview

As the cloud-native microservice architecture, which promises scalability and flexibility benefits, gets more popular, developers and administrators need tools that can work across cloud-based distributed systems.

Ops Management provides products for both developers and administrators; this section introduces the products and their general audiences.  The tools are covered in more detail later.

Application developers need to be able to investigate the cause of problems in applications running in distributed environments, and in this context, the importance of** Application Performance Management (APM)** has increased. Ops Management provides 3 products for APM:

-  Cloud Trace
-  Cloud Profiler
-  Cloud Debugger

Similarly, cloud-native, microservice-based applications complicate traditional approaches used by administrators for monitoring system health: it's harder to observe your system health when the number of instances is flexible and the inter-dependencies among the many components are complicated. In the last few years, **Site Reliability Engineering (SRE)** has become recognized as a practical approach to managing large-scale, highly complex, distributed systems. Ops Management provides the following tools that are useful for SRE:

-  Cloud Monitoring
-  Cloud Logging
-  Cloud Error Reporting

You can find the Ops Management products in the navigation panel on the GCP Console:

![image](./images/user-guide/5-operations-products.png)

## The Cloud Operations APM products: Trace, Profiler, and Debugger

### Cloud Trace

#### Trace Overview

Cloud Trace ([documentation](https://cloud.google.com/trace/docs/)) enables developers to see distributed traces that visually expose latency bottleneck in requests. Developers instrument application code to collect trace information. You can also include environmental information in traces and trace information can be included in Cloud Logging logs. The Trace UI can then pull relevant log events into the trace timelines. 

For instrumenting your applications, currently recommended solution is **OpenCensus.** [OpenCensus](https://opencensus.io/) is an open-source project that supports trace instrumentation in a variety of languages and that can export this data to Cloud Operations. Then you can use the Cloud Trace UI to analyze the data. Note that OpenCensus is merging with another similar project, OpenTracing, to form OpenTelemetry. See **OpenCensus to become OpenTelemetry**  in this doc.

HipsterShop microservices are instrumented to collect trace data. In addition to distributed tracing, **OpenCensus (Stats)** provides the sink to send quantifiable data, such as database latency, open file descriptors, and so on, that helps to set up monitoring of [SLIs and SLOs](https://cloud.google.com/blog/products/gcp/sre-fundamentals-slis-slas-and-slos) for the service. This data is available in Cloud Monitoring, and HipsterShop microservices are also instrumented to collect this kind of data.

#### Using Trace

To bring up Cloud Trace, click **Trace** in the GCP navigation panel. This takes you to the Trace **Overview** page, where you see the traces generated by the Sandbox microservices:

![image](./images/user-guide/6-trace.png)

Click **Trace List** in the navigation panel to get the list of traces captured during a particular time:

![image](./images/user-guide/7-tracelist.png)

Click on any trace in the timeline to get a detailed view and breakdown of the traced call and the subsequent calls that were made:

![image](./images/user-guide/8-tracedetail.png)

Finally, click **Analysis Reports** in the navigation menu to see a list of reports that are generated.

If you have just set up the Sandbox environment, you may not have any reports. Click on **New Report** to create one. An example of a first report: in the Request Filter field, select **Recv./cart**. Leave the other options the default. Once the report is created, you should be able to see it in the **Analysis Reports** list.

![image](./images/user-guide/9-traceanalysis.png)

View one of the reports that was created (or the one you created yourself) to understand either the density or cumulative distribution of latency for the call you selected:

![image](./images/user-guide/10-tracereport.png)

Feel free to explore the tracing data collected from here before moving on to the next section.

### Cloud Profiler

#### Profiler Overview

Cloud Profiler ([documentation](https://cloud.google.com/profiler/docs/)) performs statistical sampling on your running application. Depending on the language, it can capture statistical data on CPU utilization, heap size, threads, and so on. You can use the charts created by the Profiler UI to help identify performance bottlenecks in your application code. 

You do not have to write any profiling code in your application; you simply need to make the Profiler library available (the mechanism varies by language). This library will sample performance traits and create reports, which you can then analyze with the Profiler UI.

The following Hipster Shop microservices are configured to capture profiling data:

-  Checkout service
-  Currency service
-  Frontend
-  Payment service
-  Product-catalog service
-  Shipping service

#### Using Profiler

Select **Profiler** from the GCP navigation menu to open the Profiler home page. It comes up with a default configuration and shows you the profiling graph:

![image](./images/user-guide/11-profiler.png)

You can change the service, the profile type, and many other aspects of the configuration For example, to select the service you'd like to view Profiler data for, choose a different entry on the **Service** pulldown menu:

![image](./images/user-guide/12-profilerservice.png)

Depending on the service you select and the language it's written in, you can select from multiple metrics collected by Profiler:

![image](./images/user-guide/13-profilermetric.png)

> See ["Types of profiling available"](https://cloud.google.com/profiler/docs/concepts-profiling#types_of_profiling_available) for information on the specific metrics available for each language.

Profiler uses a visualization called a flame graph to represents both code execution and resource utilization. See ["Flame graphs"](https://cloud.google.com/profiler/docs/concepts-flame) for information on how to interpret this visualization. You can read more about how to use the flame graph to understand your service's efficiency and performance in  ["Using the Profiler interface"](https://cloud.google.com/profiler/docs/using-profiler#profiler-graph).

### Cloud Debugger

#### Debugger Overview

You might have experienced situations where you see problems in production environments but they can't be reproduced in test environments. To find a root cause, then, you need to step into the source code or add more logs of the application as it runs in the production environment. Typically, this would require re-deploying the app, with all associated risks for production deployment.

Cloud Debugger ([documentation](https://cloud.google.com/debugger/docs/)) lets developers debug running code with live request data. You can set breakpoints and log points on the fly. When a breakpoint is hit, a snapshot of the process state is taken, so you can examine what caused the problem. With log points, you can add a log statement to a running app without re-deploying, and without incurring meaningful performance costs.

You do not have to  add any instrumentation code to your application to use Cloud Debugger. You start the debugger agent in the container running the application, and  you can then use the Debugger UI to step through snapshots of the running code.

The following Hipster Shop microservices are configured to capture debugger data:

-  Currency service
-  Email service
-  Payment service
-  Recommendation service

#### Using Debugger

To bring up the Debugger, select **Debugger** from the navigation panel on the GPC console:

![image](./images/user-guide/14-debugger.png)

As you can see, Debugger requires access to source code to function.  For this exercise, you'll download the code locally and link it to Debugger.

##### Download source code

In **Cloud Shell**, issue these **commands** to download a release of the Sandbox source code and extract the archive:

```bash
cd ~
wget https://github.com/GoogleCloudPlatform/cloud-ops-sandbox/archive/next19.tar.gz
tar -xvf next19.tar.gz
cd cloud-ops-sandbox-next19
```

##### Create and configure source repository

To create a Cloud Source Repository for the source code and to configure Git access, issue these commands in Cloud Shell:

```bash
gcloud source repos create google-source-captures
git config --global user.email "user@domain.tld" # substitute with your email
git config --global user.name "first last"       # substitute with your name
```

##### Upload source code to Debugger

In the Debugger home page, **copy** the command (_don't click the button!_) in the "Upload a source code capture to Google servers" box, but **don't include the `LOCAL_PATH` variable**. (You will replace this with another value before executing the command.)

![image](./images/user-guide/15-codeupload.png)

Paste the command into your Cloud Shell prompt and add a space and a period:

```bash
gcloud beta debug source upload --project=cloud-ops-sandbox-68291054 --branch=6412930C2492B84D99F3 .
```

Enter _RETURN_ to execute the command.

In the Debugger home page, click the **Select Source** button under "Upload a source code capture" option, which will then open the source code:

![image](./images/user-guide/16-selectsource.png)

You are now ready to debug your code!

##### Create a snapshot

Start by using the Snapshot functionality to understand the state of your variables.  In the Source capture tree, open the **`server.js`** file under **src** > **currencyservice.** 

Next, click on **line 121** to create a snapshot. in a few moments, you should see a snapshot be created, and you can view the values of all variables at that point on the right side of the screen:

![image](./images/user-guide/17-snapshot.png)


##### Create a logpoint

Switch to the **Logpoint** tab on the right side. To create the logpoint:

1. Again, click on **line 121** of **`server.js`** to position the logpoint.
1. In the **Message** field, type "testing logpoint" to set the message that will be logged.
1. Click the **Add** button. 

To see all messages that are being generated in Cloud Logging from your logpoint, click the **Logs** tab in the middle of the UI. This brings up an embedded viewer for the logs:

![image](./images/user-guide/18-logpoint.png)

## The Cloud observability products: Monitoring, Logging, and Error Reporting

### Cloud Monitoring

#### Monitoring Overview

Cloud Monitoring ([documentation](https://cloud.google.com/monitoring/docs/)) is the go-to place to grasp real-time trends of the system based on SLI/SLO. SRE team and application development team (and even business organization team) can collaborate to set up charts on the monitoring dashboard using metrics sent from the resources and the applications. 

#### Using Monitoring

To get to Cloud Monitoring from the GCP console, select **Monitoring** on the navigation panel. By default, you reach an overview page:

![image](./images/user-guide/19-gcp-monitoring-overview.png)

There are many pre-built monitoring pages. For example, the GKE Cluster Details page (select **Monitoring > Dashboards > Kubernetes Engine > Infrastructure**) brings up a page that provides information about the Sandbox cluster: 

![image](./images/user-guide/20-monitoring-dashboards-kubernetes.png)

You can also use the Monitoring console to create alerts and uptime checks, and to create dashboards that chart metrics you are interested in.  For example, Metrics Explorer lets you select a specific metric, configure it for charting, and then save the chart. Select **Monitoring > Metrics Explorer** from the navigation panel to bring it up.

The following chart shows the client-side RPC calls that did not result in an OK status:

![image](./images/user-guide/21-metrics-explorer.png)

This chart uses the  metric type `custom.googleapis.com/opencensus/ grpc.io/client/completed_rpcs` (display name: "OpenCensus/grpc.io/client/ completed_rpcs" ), and filters on the  `grpc_client_status` label to keep only those time series  where the label's value is something other than "OK".

##### Monitoring and logs-based metrics

Cloud Logging lets you define metrics based on information in structured logs. For example, you can count the number of log entries containing a particular message or extract latency info from log records. These "logs-based metrics" can then be charted with Cloud Monitoring. For details, see ["Using logs-based metrics"](https://cloud.google.com/logging/docs/logs-based-metrics/).

Cloud Logging defines some logs-based metrics, but you can also create your own. To see the available metrics, select **Logging> Logs-based metrics** from the navigation panel. You see a summary of the system-provided and user-defined logs-based metrics:

![image](./images/user-guide/22-lbms.png)

All system-defined logs-based metrics are counters.  User-defined logs-based metrics can be either counter or distribution metrics.

##### Creating a logs-based metric

To create a logs-based metric, click the **Create Metric** button at the top of the **Logs-based metrics** page or the Logs Viewer. This takes you to the Logs Viewer if needed, and also brings up the Metric Editor panel.

Creating a logs-based metric involves two general steps:

1. Identifying the set of log entries you want to use as the source of data for your entry by using the Logs Viewer. Using the Logs Viewer is briefly described in the **Cloud Logging** section of this document.
2. Describing the metric data to extract from these log entries by using the Metric Editor.

This example creates a logs-based metric that counts the number of times a user (user ID, actually) adds an item to the HipsterShop cart.  (This is an admittedly trivial example, though it could be extended. For example, from this same set of records, you can extract the user ID, item, and quantity added.)

First, create a logs query that finds the relevant set of log entries:

1. For the resource type, select **Kubernetes Container > cloud-ops-sandbox > default > server**
2. In the box with default text "Filter by label or text search", enter "AddItemAsync" (the method used to add an item to the cart), and hit return.

The Logs Viewer display shows the resulting entries:

![image](./images/user-guide/23-logs.png)

Second, describe the new metric to be based on the logs query. This will be a counter metric. Enter a name and description and click **Create Metric**:

![image](./images/user-guide/24-metriceditor.png)

It takes a few minutes for metric data to be collected, but once the metric collection has begun, you can chart this metric just like any other.

To chart this metric using Metrics Explorer, select **Monitoring** from the GCP console, and on the Monitoring console, select **Resources > Metrics** Explorer.

Search for the metric type using the name you gave it ("purchasing_counter_metric", in this example):

![image](./images/user-guide/25-explorer.png)

### Cloud Logging

#### Logging Overview

On detecting unusual symptoms in the charts, operators can look into Cloud Logging ([documentation](https://cloud.google.com/logging/docs/)) to find clues of it in the log messages. Filtering lets you identify relevant logs, and logs can be exported from Cloud Logging to "sinks" for long-term storage.

#### Using Logging

You can access Cloud Logging by selecting **Logging** from the GCP navigation menu. This brings up the Logs Viewer interface:

![image](./images/user-guide/26-logging.png)

The Logs Viewer allows you to view logs emitted by resources in the project using search filters provided.  The Logs Viewer lets you select standard filters from pulldown menus. 

##### An example: server logs

To view all container logs emitted by pods running in the default namespace, use the Resources and Logs filter fields (these default to **Audited Resources** and **All logs**):

1. For the resource type, select **GKE Container -> cloud-ops-sandbox -> default**
2. For the log type,  select **server**

The Logs Viewer now displays  the logs generated by pods running in the default namespace:

![image](./images/user-guide/27-logs.png)

##### Another example: audit logs

To see logs for  all audited actions that took place in the project during the specified time interval:

1. For the resource type, select **Audited Resources > All services**
1. For the log type, select** All logs**
1. For the time interval, you might have to experiment, depending on how long your project has been up.

The Logs Viewer now shows all audited actions that took place in the project during the specified time interval:

![image](./images/user-guide/28-morelogs.png)

##### Exporting logs

Audit logs contain the records of who did what. For long-term retention of these records, the recommended practice is to create exports for audit logs. You can do that by clicking on **Create Sink**:

![image](./images/user-guide/29-exporting-logs.png)

Give your sink a name, and select the service  and destination to which you will export your logs. We recommend using a less expensive class of storage for exported audit logs, since they are not likely to be accessed frequently. For this example, create an export for audit logs to Google Cloud Storage.

Click **Create Sink**. Then follow the prompts to create a new storage bucket and export logs there:

![image](./images/user-guide/30-bucket.png)

### Cloud Error Reporting

#### Error Reporting Overview

Cloud Error Reporting ([documentation](https://cloud.google.com/error-reporting/docs/)) automatically groups errors depending on the stack trace message patterns and shows the frequency of each error groups. The error groups are generated automatically, based on stack traces.

On opening an error group report, operators can access to the exact line in the application code where the error occurred and reason about the cause by navigating to the line of the source code on Google Cloud Source Repository. 

#### Using Error Reporting

You can access Error Reporting by selecting **Error Reporting** from the GCP navigation menu:

![image](./images/user-guide/31-errorrep.png)

> **Note:** Error Reporting can also let you know when new errors are received; see ["Notifications for Error Reporting"](https://cloud.google.com/error-reporting/docs/notifications) for details.

To get started, select any open error by clicking on the error in the **Error** field:

![image](./images/user-guide/32-errordet.png)

The **Error Details** screen shows you when the error has been occurring in the timeline and provides the stack trace that was captured with the error.  **Scroll down** to see samples of the error:

![image](./images/user-guide/33-samples.png)

Click **View Logs** for one of the samples to see the log messages that match this particular error:

![image](./images/user-guide/34-logs.png)

You can expand any of the messages that matches the filter to see the full stack trace:

![image](./images/user-guide/35-logdet.png)

# Destroying your cluster

<<<<<<< HEAD
Once you have finished exploring the Sandbox project, don't forget to destroy it to avoid incurring additional billing.
=======
Once you have finished exploring the Cloud Operations Sandbox project, don't forget to destroy it to avoid incurring additional billing.
>>>>>>> bf21cc5e

Destroy your Sandbox project by opening the Cloud Shell and running the destroy script:
```
$ ./destroy.sh
```

<<<<<<< HEAD
This script destroys the current Cloud Operations Sandbox project. If the install.sh script were run again, a Sandbox project with a new project id would be created.

# OpenCensus to become OpenTelemetry

The Cloud Operations Sandbox project uses the [OpenCensus libraries](https://opencensus.io/) for collection of traces and metrics. OpenCensus provides a set of open-source libraries for a variety of languages, and the trace/metric data collected with these libraries can be exported to a variety of backends, including Cloud Operations.
=======
This script destroys the current Cloud Operations Sandbox project. If the install.sh script were run again, a Cloud Operations Sandbox project with a new project id would be created.

# OpenCensus to become OpenTelemetry

The Cloud Operations Sandbox project uses the [OpenCensus libraries](https://opencensus.io/) for collection of traces and metrics. OpenCensus provides a set of open-source libraries for a variety of languages, and the trace/metric data collected with these libraries can be exported to a variety of backends, including Cloud Monitoring.
>>>>>>> bf21cc5e

For the next major release, OpenCensus is combining with the [OpenTracing project](https://opentracing.io/) to create a single solution, called [OpenTelemetry](https://opentelemetry.io/). OpenTelemetry will support basic context propagation, distributed traces, metrics, and other signals in the future, superseding both OpenCensus and OpenTracing.<|MERGE_RESOLUTION|>--- conflicted
+++ resolved
@@ -41,11 +41,7 @@
 
 ![image](./images/user-guide/TrustImage.png)
 
-<<<<<<< HEAD
-After the shell starts, the Cloud Operations Sandbox repository is cloned to your shell container, and you are placed in the `stackdriver-sandbox/terraform` directory. The installer script should start running automatically.
-=======
 After the shell starts, the Cloud Operations Sandbox repository is cloned to your shell container, and you are placed in the `cloud-ops-sandbox/terraform` directory. The installer script should start running automatically.
->>>>>>> bf21cc5e
 
 The installer script performs the following tasks:
 
@@ -440,29 +436,17 @@
 
 # Destroying your cluster
 
-<<<<<<< HEAD
-Once you have finished exploring the Sandbox project, don't forget to destroy it to avoid incurring additional billing.
-=======
 Once you have finished exploring the Cloud Operations Sandbox project, don't forget to destroy it to avoid incurring additional billing.
->>>>>>> bf21cc5e
 
 Destroy your Sandbox project by opening the Cloud Shell and running the destroy script:
 ```
 $ ./destroy.sh
 ```
 
-<<<<<<< HEAD
-This script destroys the current Cloud Operations Sandbox project. If the install.sh script were run again, a Sandbox project with a new project id would be created.
+This script destroys the current Cloud Operations Sandbox project. If the install.sh script were run again, a Cloud Operations Sandbox project with a new project id would be created.
 
 # OpenCensus to become OpenTelemetry
 
-The Cloud Operations Sandbox project uses the [OpenCensus libraries](https://opencensus.io/) for collection of traces and metrics. OpenCensus provides a set of open-source libraries for a variety of languages, and the trace/metric data collected with these libraries can be exported to a variety of backends, including Cloud Operations.
-=======
-This script destroys the current Cloud Operations Sandbox project. If the install.sh script were run again, a Cloud Operations Sandbox project with a new project id would be created.
-
-# OpenCensus to become OpenTelemetry
-
 The Cloud Operations Sandbox project uses the [OpenCensus libraries](https://opencensus.io/) for collection of traces and metrics. OpenCensus provides a set of open-source libraries for a variety of languages, and the trace/metric data collected with these libraries can be exported to a variety of backends, including Cloud Monitoring.
->>>>>>> bf21cc5e
 
 For the next major release, OpenCensus is combining with the [OpenTracing project](https://opentracing.io/) to create a single solution, called [OpenTelemetry](https://opentelemetry.io/). OpenTelemetry will support basic context propagation, distributed traces, metrics, and other signals in the future, superseding both OpenCensus and OpenTracing.