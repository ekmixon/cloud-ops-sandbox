--- conflicted
+++ resolved
@@ -1,4 +1,3 @@
-<<<<<<< HEAD
 <Project Sdk="Microsoft.NET.Sdk.Web">
 
   <PropertyGroup>
@@ -17,33 +16,4 @@
     <PackageReference Include="Grpc.HealthCheck" Version="1.22.1" />
   </ItemGroup>
 
-</Project>
-=======
-<Project Sdk="Microsoft.NET.Sdk">
-
-  <PropertyGroup>
-    <OutputType>Exe</OutputType>
-    <TargetFramework>netcoreapp3.1</TargetFramework>
-  </PropertyGroup>
-
-  <ItemGroup>
-    <PackageReference Include="CommandLineParser" Version="2.2.1" />
-    <PackageReference Include="Google.Protobuf" Version="3.13.0" />
-    <PackageReference Include="Google.Protobuf.Tools" Version="3.13.0" />
-    <PackageReference Include="grpc" Version="1.22.1" />
-    <PackageReference Include="Grpc.HealthCheck" Version="1.22.1" />
-    <PackageReference Include="grpc.tools" Version="1.22.1" />
-    <PackageReference Include="Microsoft.Extensions.Configuration" Version="3.1.8" />
-    <PackageReference Include="Microsoft.Extensions.Configuration.Json" Version="3.1.8" />
-    <PackageReference Include="OpenCensus" Version="0.1.0-alpha-42253" />
-    <PackageReference Include="OpenCensus.Exporter.Stackdriver" Version="0.1.0-alpha-42253" />
-    <PackageReference Include="StackExchange.Redis" Version="1.2.6" />
-  </ItemGroup>
-
-  <ItemGroup>
-    <None Update="Dockerfile">
-      <CopyToOutputDirectory>Always</CopyToOutputDirectory>
-    </None>
-  </ItemGroup>
-</Project>
->>>>>>> 7187f964
+</Project>